--- conflicted
+++ resolved
@@ -4,11 +4,6 @@
 use warnings;
 use parent qw(Class::Accessor::Fast);
 use Carp;
-<<<<<<< HEAD
-use Data::Util qw(is_invocant is_hash_ref is_value is_code_ref);
-use Exporter::AutoClean;
-=======
->>>>>>> f4b9fb22
 
 our $VERSION = '0.09_01';
 
@@ -67,9 +62,9 @@
     $self = $self->instance unless ref $self;
 
     my ($class, $initializer, $is_preload);
-    if (is_value $args) {
+    if (defined $args && !ref $args) {
         $class = $args;
-        if (@rest == 1 and is_code_ref $rest[0]) {
+        if (@rest == 1 and ref $rest[0] eq 'CODE') {
             $initializer = $rest[0];
         }
         else {
@@ -79,10 +74,10 @@
             };
         }
     }
-    elsif (is_hash_ref $args) {
+    elsif (ref $args eq 'HASH') {
         $class = $args->{class};
         $args->{args} ||= [];
-        if (is_code_ref $args->{initializer}) {
+        if (ref $args->{initializer} eq 'CODE') {
             $initializer = $args->{initializer};
         }
         else {
